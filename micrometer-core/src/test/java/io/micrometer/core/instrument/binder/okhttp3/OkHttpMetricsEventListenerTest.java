/**
 * Copyright 2017 VMware, Inc.
 * <p>
 * Licensed under the Apache License, Version 2.0 (the "License");
 * you may not use this file except in compliance with the License.
 * You may obtain a copy of the License at
 * <p>
 * https://www.apache.org/licenses/LICENSE-2.0
 * <p>
 * Unless required by applicable law or agreed to in writing, software
 * distributed under the License is distributed on an "AS IS" BASIS,
 * WITHOUT WARRANTIES OR CONDITIONS OF ANY KIND, either express or implied.
 * See the License for the specific language governing permissions and
 * limitations under the License.
 */
package io.micrometer.core.instrument.binder.okhttp3;

import com.github.tomakehurst.wiremock.WireMockServer;
import io.micrometer.core.instrument.MeterRegistry;
import io.micrometer.core.instrument.MockClock;
import io.micrometer.core.instrument.Tag;
import io.micrometer.core.instrument.Tags;
import io.micrometer.core.instrument.simple.SimpleConfig;
import io.micrometer.core.instrument.simple.SimpleMeterRegistry;
import okhttp3.Cache;
import okhttp3.OkHttpClient;
import okhttp3.Request;
import okhttp3.Response;
import org.junit.jupiter.api.Test;
import org.junit.jupiter.api.extension.ExtendWith;
import org.junit.jupiter.api.io.TempDir;
import ru.lanwen.wiremock.ext.WiremockResolver;

import java.io.IOException;
import java.nio.file.Path;
import java.util.concurrent.TimeUnit;
import java.util.function.Function;

import static com.github.tomakehurst.wiremock.client.WireMock.*;
import static org.assertj.core.api.Assertions.assertThat;
import static org.assertj.core.api.Assertions.fail;

/**
 * Tests for {@link OkHttpMetricsEventListener}.
 *
 * @author Bjarte S. Karlsen
 * @author Jon Schneider
 * @author Johnny Lim
 * @author Nurettin Yilmaz
 */
@ExtendWith(WiremockResolver.class)
class OkHttpMetricsEventListenerTest {

    private static final String URI_EXAMPLE_VALUE = "uriExample";
    private static final Function<Request, String> URI_MAPPER = req -> URI_EXAMPLE_VALUE;

    private MeterRegistry registry = new SimpleMeterRegistry(SimpleConfig.DEFAULT, new MockClock());

    private OkHttpClient client = new OkHttpClient.Builder()
            .eventListener(OkHttpMetricsEventListener.builder(registry, "okhttp.requests")
                    .tags(Tags.of("foo", "bar"))
                    .uriMapper(URI_MAPPER)
                    .build())
            .build();

    @Test
    void timeSuccessful(@WiremockResolver.Wiremock WireMockServer server) throws IOException {
        server.stubFor(any(anyUrl()));
        Request request = new Request.Builder()
                .url(server.baseUrl())
                .build();

        client.newCall(request).execute().close();

        assertThat(registry.get("okhttp.requests")
                .tags("foo", "bar", "status", "200", "uri", URI_EXAMPLE_VALUE, "target.host", "localhost", "target.port", "" + server.port(), "target.scheme", "http")
                .timer().count()).isEqualTo(1L);
    }

    @Test
    void timeNotFound(@WiremockResolver.Wiremock WireMockServer server) throws IOException {
        server.stubFor(any(anyUrl()).willReturn(aResponse().withStatus(404)));
        Request request = new Request.Builder()
                .url(server.baseUrl())
                .build();

        client.newCall(request).execute().close();

        assertThat(registry.get("okhttp.requests")
                .tags("foo", "bar", "status", "404", "uri", "NOT_FOUND", "target.host", "localhost", "target.port", "" + server.port(), "target.scheme", "http")
                .timer().count()).isEqualTo(1L);
    }

    @Test
    void timeFailureDueToTimeout(@WiremockResolver.Wiremock WireMockServer server) {
        Request request = new Request.Builder()
                .url(server.baseUrl())
                .build();

        server.stop();

        OkHttpClient client = new OkHttpClient.Builder()
                .connectTimeout(1, TimeUnit.MILLISECONDS)
                .eventListener(OkHttpMetricsEventListener.builder(registry, "okhttp.requests")
                        .tags(Tags.of("foo", "bar"))
                        .uriMapper(URI_MAPPER)
                        .build())
                .build();

        try {
            client.newCall(request).execute().close();
            fail("Expected IOException.");
        } catch (IOException ignored) {
            // expected
        }

        assertThat(registry.get("okhttp.requests")
                .tags("foo", "bar", "uri", URI_EXAMPLE_VALUE, "status", "IO_ERROR", "target.host", "localhost")
                .timer().count()).isEqualTo(1L);
    }

    @Test
    void uriTagWorksWithUriPatternHeader(@WiremockResolver.Wiremock WireMockServer server) throws IOException {
        server.stubFor(any(anyUrl()));
        Request request = new Request.Builder()
                .url(server.baseUrl() + "/helloworld.txt")
                .header(OkHttpMetricsEventListener.URI_PATTERN, "/")
                .build();

        client = new OkHttpClient.Builder()
                .eventListener(OkHttpMetricsEventListener.builder(registry, "okhttp.requests")
                        .tags(Tags.of("foo", "bar"))
                        .build())
                .build();

        client.newCall(request).execute().close();

        assertThat(registry.get("okhttp.requests")
                .tags("foo", "bar", "uri", "/", "status", "200", "target.host", "localhost", "target.port", "" + server.port(), "target.scheme", "http")
                .timer().count()).isEqualTo(1L);
    }

    @Test
    void uriTagWorksWithUriMapper(@WiremockResolver.Wiremock WireMockServer server) throws IOException {
        server.stubFor(any(anyUrl()));
        OkHttpClient client = new OkHttpClient.Builder()
                .eventListener(OkHttpMetricsEventListener.builder(registry, "okhttp.requests")
                        .uriMapper(req -> req.url().encodedPath())
                        .tags(Tags.of("foo", "bar"))
                        .build())
                .build();

        Request request = new Request.Builder()
                .url(server.baseUrl() + "/helloworld.txt")
                .build();

        client.newCall(request).execute().close();

        assertThat(registry.get("okhttp.requests")
                .tags("foo", "bar", "uri", "/helloworld.txt", "status", "200", "target.host", "localhost", "target.port", "" + server.port(), "target.scheme", "http")
                .timer().count()).isEqualTo(1L);
    }

    @Test
    void contextSpecificTags(@WiremockResolver.Wiremock WireMockServer server) throws IOException {
        server.stubFor(any(anyUrl()));
        OkHttpClient client = new OkHttpClient.Builder()
                .eventListener(OkHttpMetricsEventListener.builder(registry, "okhttp.requests")
                        .tag((req, res) -> Tag.of("another.uri", req.url().encodedPath()))
                        .build())
                .build();

        Request request = new Request.Builder()
                .url(server.baseUrl() + "/helloworld.txt")
                .build();

        client.newCall(request).execute().close();

        assertThat(registry.get("okhttp.requests")
                .tags("another.uri", "/helloworld.txt", "status", "200")
                .timer().count()).isEqualTo(1L);
    }

    @Test
    void cachedResponsesDoNotLeakMemory(@WiremockResolver.Wiremock WireMockServer server, @TempDir Path tempDir) throws IOException {
        OkHttpMetricsEventListener okHttpMetricsEventListener = OkHttpMetricsEventListener.builder(registry, "okhttp.requests").build();
        OkHttpClient clientWithCache = new OkHttpClient.Builder()
                .eventListener(okHttpMetricsEventListener)
                .cache(new Cache(tempDir.toFile(), 55555))
                .build();
        server.stubFor(any(anyUrl()).willReturn(aResponse().withHeader("Cache-Control", "max-age=9600")));
        Request request = new Request.Builder()
                .url(server.baseUrl())
                .build();

        clientWithCache.newCall(request).execute().close();
        assertThat(okHttpMetricsEventListener.callState).isEmpty();
        try (Response response = clientWithCache.newCall(request).execute()) {
            assertThat(response.cacheResponse()).isNotNull();
        }

        assertThat(okHttpMetricsEventListener.callState).isEmpty();
    }

    @Test
    void requestTagsWithClass(@WiremockResolver.Wiremock WireMockServer server) throws IOException {
        Request request = new Request.Builder()
                .url(server.baseUrl() + "/helloworld.txt")
                .tag(Tags.class, Tags.of("requestTag1", "tagValue1"))
                .build();

        testRequestTags(server, request);
    }

    @Test
    void requestTagsWithoutClass(@WiremockResolver.Wiremock WireMockServer server) throws IOException {
        Request request = new Request.Builder()
                .url(server.baseUrl() + "/helloworld.txt")
                .tag(Tags.of("requestTag1", "tagValue1"))
                .build();

        testRequestTags(server, request);
    }

    @Test
<<<<<<< HEAD
    void hostTagCanBeDisabled(@WiremockResolver.Wiremock WireMockServer server) throws IOException {
        server.stubFor(any(anyUrl()));
        OkHttpClient client = new OkHttpClient.Builder()
                .eventListener(OkHttpMetricsEventListener.builder(registry, "okhttp.requests")
                        .includeHostTag(false)
                        .build())
                .build();
        Request request = new Request.Builder()
                .url(server.baseUrl())
                .build();

        client.newCall(request).execute().close();

        assertThat(registry.get("okhttp.requests")
                .tags("status", "200", "target.host", "localhost", "target.port", "" + server.port(), "target.scheme", "http")
                .timer().getId().getTags()).doesNotContain(Tag.of("host", "localhost"));
=======
    void timeWhenRequestIsNull() {
        OkHttpMetricsEventListener listener = OkHttpMetricsEventListener.builder(registry, "okhttp.requests").build();
        OkHttpMetricsEventListener.CallState state = new OkHttpMetricsEventListener.CallState(registry.config().clock().monotonicTime(), null);
        listener.time(state);

        assertThat(registry.get("okhttp.requests")
                .tags("uri", "UNKNOWN").timer().count()).isEqualTo(1L);
>>>>>>> 3a17653a
    }

    private void testRequestTags(@WiremockResolver.Wiremock WireMockServer server, Request request) throws IOException {
        server.stubFor(any(anyUrl()));
        OkHttpClient client = new OkHttpClient.Builder()
                .eventListener(OkHttpMetricsEventListener.builder(registry, "okhttp.requests")
                        .uriMapper(req -> req.url().encodedPath())
                        .tags(Tags.of("foo", "bar"))
                        .build())
                .build();

        client.newCall(request).execute().close();

        assertThat(registry.get("okhttp.requests")
                .tags("foo", "bar", "uri", "/helloworld.txt", "status", "200", "requestTag1", "tagValue1", "target.host", "localhost", "target.port", "" + server.port(), "target.scheme", "http")
                .timer().count()).isEqualTo(1L);
    }

}<|MERGE_RESOLUTION|>--- conflicted
+++ resolved
@@ -223,7 +223,6 @@
     }
 
     @Test
-<<<<<<< HEAD
     void hostTagCanBeDisabled(@WiremockResolver.Wiremock WireMockServer server) throws IOException {
         server.stubFor(any(anyUrl()));
         OkHttpClient client = new OkHttpClient.Builder()
@@ -240,7 +239,9 @@
         assertThat(registry.get("okhttp.requests")
                 .tags("status", "200", "target.host", "localhost", "target.port", "" + server.port(), "target.scheme", "http")
                 .timer().getId().getTags()).doesNotContain(Tag.of("host", "localhost"));
-=======
+    }
+
+    @Test
     void timeWhenRequestIsNull() {
         OkHttpMetricsEventListener listener = OkHttpMetricsEventListener.builder(registry, "okhttp.requests").build();
         OkHttpMetricsEventListener.CallState state = new OkHttpMetricsEventListener.CallState(registry.config().clock().monotonicTime(), null);
@@ -248,7 +249,6 @@
 
         assertThat(registry.get("okhttp.requests")
                 .tags("uri", "UNKNOWN").timer().count()).isEqualTo(1L);
->>>>>>> 3a17653a
     }
 
     private void testRequestTags(@WiremockResolver.Wiremock WireMockServer server, Request request) throws IOException {

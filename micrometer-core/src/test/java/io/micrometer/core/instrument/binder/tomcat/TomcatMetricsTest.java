/**
 * Copyright 2017 Pivotal Software, Inc.
 * <p>
 * Licensed under the Apache License, Version 2.0 (the "License");
 * you may not use this file except in compliance with the License.
 * You may obtain a copy of the License at
 * <p>
 * http://www.apache.org/licenses/LICENSE-2.0
 * <p>
 * Unless required by applicable law or agreed to in writing, software
 * distributed under the License is distributed on an "AS IS" BASIS,
 * WITHOUT WARRANTIES OR CONDITIONS OF ANY KIND, either express or implied.
 * See the License for the specific language governing permissions and
 * limitations under the License.
 */
package io.micrometer.core.instrument.binder.tomcat;

import io.micrometer.core.instrument.*;
import io.micrometer.core.instrument.simple.SimpleConfig;
import io.micrometer.core.instrument.simple.SimpleMeterRegistry;
import org.apache.catalina.Context;
<<<<<<< HEAD
=======
import org.apache.catalina.LifecycleException;
>>>>>>> bf068e46
import org.apache.catalina.core.StandardContext;
import org.apache.catalina.core.StandardHost;
import org.apache.catalina.session.ManagerBase;
import org.apache.catalina.session.StandardSession;
import org.apache.catalina.session.TooManyActiveSessionsException;
import org.apache.catalina.startup.Tomcat;
import org.junit.jupiter.api.BeforeEach;
import org.junit.jupiter.api.Test;

import java.io.IOException;
import java.util.List;
import java.util.concurrent.CountDownLatch;
import java.util.concurrent.TimeUnit;

import static org.assertj.core.api.Assertions.assertThat;

/**
 * @author Clint Checketts
 * @author Jon Schneider
 */
class TomcatMetricsTest {
    private SimpleMeterRegistry registry;

    @BeforeEach
    void setup() {
        this.registry = new SimpleMeterRegistry(SimpleConfig.DEFAULT, new MockClock());
    }

    @Test
    void managerBasedMetrics() throws IOException, ServletException {
        Context context = new StandardContext();

        ManagerBase manager = new ManagerBase() {
            @Override
            public void load() throws ClassNotFoundException, IOException {
<<<<<<< HEAD
                //
=======
>>>>>>> bf068e46
            }

            @Override
            public void unload() throws IOException {
<<<<<<< HEAD
                //
=======
>>>>>>> bf068e46
            }

            @Override
            public Context getContext() {
                return context;
            }
        };

        manager.setMaxActiveSessions(3);

<<<<<<< HEAD
    @Test
    void stats() {
        manager.createSession("first");
        manager.createSession("second");
        manager.createSession("third");
        try{manager.createSession("fourth");} catch(TooManyActiveSessionsException exception) {
=======
        manager.createSession("first");
        manager.createSession("second");
        manager.createSession("third");

        try {
            manager.createSession("fourth");
        } catch (TooManyActiveSessionsException exception) {
>>>>>>> bf068e46
            //ignore error, testing rejection
        }

        StandardSession expiredSession = new StandardSession(manager);
        expiredSession.setId("third");
        expiredSession.setCreationTime(System.currentTimeMillis() - 10_000);
        manager.remove(expiredSession, true);

        List<Tag> tags = Tags.zip("metricTag", "val1");
        TomcatMetrics.monitor(registry, manager, tags);

        assertThat(registry.find("tomcat.sessions.active.max").tags(tags).gauge().map(Gauge::value)).hasValue(3.0);
        assertThat(registry.find("tomcat.sessions.active.current").tags(tags).gauge().map(Gauge::value)).hasValue(2.0);
<<<<<<< HEAD
        assertThat(registry.find("tomcat.sessions.created").tags(tags).functionCounter().map(FunctionCounter::count)).hasValue(3.0);
        assertThat(registry.find("tomcat.sessions.expired").tags(tags).functionCounter().map(FunctionCounter::count)).hasValue(1.0);
        assertThat(registry.find("tomcat.sessions.rejected").tags(tags).functionCounter().map(FunctionCounter::count)).hasValue(1.0);
        assertThat(registry.find("tomcat.sessions.alive.max").tags(tags).gauge().map(Gauge::value).get()).isGreaterThan(1.0);
=======
        assertThat(registry.find("tomcat.sessions.expired").tags(tags).functionCounter().map(FunctionCounter::count)).hasValue(1.0);
        assertThat(registry.find("tomcat.sessions.rejected").tags(tags).functionCounter().map(FunctionCounter::count)).hasValue(1.0);
        assertThat(registry.find("tomcat.sessions.created").tags(tags).functionCounter().map(FunctionCounter::count)).hasValue(3.0);
        assertThat(registry.find("tomcat.sessions.alive.max").tags(tags).gauge().map(Gauge::value)).isPresent()
            .hasValueSatisfying(val -> assertThat(val).isGreaterThan(1.0));
>>>>>>> bf068e46
    }

    @Test
    void mbeansAvailableAfterBinder() throws LifecycleException, InterruptedException {
        TomcatMetrics.monitor(registry, null);

        CountDownLatch latch = new CountDownLatch(1);
        registry.config().onMeterAdded(m -> {
            if(m.getId().getName().equals("tomcat.global.received"))
                latch.countDown();
        });

        Tomcat server = new Tomcat();
        try {
            StandardHost host = new StandardHost();
            host.setName("localhost");
            server.setHost(host);
            server.setPort(61000);
            server.start();

            latch.await(10, TimeUnit.SECONDS);

            assertThat(registry.find("tomcat.global.received").functionCounter()).isPresent();
        } finally {
            server.stop();
        }
    }

    @Test
    void mbeansAvailableBeforeBinder() throws LifecycleException {
        Tomcat server = new Tomcat();
        try {
            StandardHost host = new StandardHost();
            host.setName("localhost");
            server.setHost(host);
            server.setPort(61000);
            server.start();

            TomcatMetrics.monitor(registry, null);
            assertThat(registry.find("tomcat.global.received").functionCounter()).isPresent();
        } finally {
            server.stop();
        }
    }
}<|MERGE_RESOLUTION|>--- conflicted
+++ resolved
@@ -19,10 +19,7 @@
 import io.micrometer.core.instrument.simple.SimpleConfig;
 import io.micrometer.core.instrument.simple.SimpleMeterRegistry;
 import org.apache.catalina.Context;
-<<<<<<< HEAD
-=======
 import org.apache.catalina.LifecycleException;
->>>>>>> bf068e46
 import org.apache.catalina.core.StandardContext;
 import org.apache.catalina.core.StandardHost;
 import org.apache.catalina.session.ManagerBase;
@@ -32,6 +29,7 @@
 import org.junit.jupiter.api.BeforeEach;
 import org.junit.jupiter.api.Test;
 
+import javax.servlet.ServletException;
 import java.io.IOException;
 import java.util.List;
 import java.util.concurrent.CountDownLatch;
@@ -58,18 +56,10 @@
         ManagerBase manager = new ManagerBase() {
             @Override
             public void load() throws ClassNotFoundException, IOException {
-<<<<<<< HEAD
-                //
-=======
->>>>>>> bf068e46
             }
 
             @Override
             public void unload() throws IOException {
-<<<<<<< HEAD
-                //
-=======
->>>>>>> bf068e46
             }
 
             @Override
@@ -80,14 +70,6 @@
 
         manager.setMaxActiveSessions(3);
 
-<<<<<<< HEAD
-    @Test
-    void stats() {
-        manager.createSession("first");
-        manager.createSession("second");
-        manager.createSession("third");
-        try{manager.createSession("fourth");} catch(TooManyActiveSessionsException exception) {
-=======
         manager.createSession("first");
         manager.createSession("second");
         manager.createSession("third");
@@ -95,7 +77,6 @@
         try {
             manager.createSession("fourth");
         } catch (TooManyActiveSessionsException exception) {
->>>>>>> bf068e46
             //ignore error, testing rejection
         }
 
@@ -109,18 +90,11 @@
 
         assertThat(registry.find("tomcat.sessions.active.max").tags(tags).gauge().map(Gauge::value)).hasValue(3.0);
         assertThat(registry.find("tomcat.sessions.active.current").tags(tags).gauge().map(Gauge::value)).hasValue(2.0);
-<<<<<<< HEAD
-        assertThat(registry.find("tomcat.sessions.created").tags(tags).functionCounter().map(FunctionCounter::count)).hasValue(3.0);
-        assertThat(registry.find("tomcat.sessions.expired").tags(tags).functionCounter().map(FunctionCounter::count)).hasValue(1.0);
-        assertThat(registry.find("tomcat.sessions.rejected").tags(tags).functionCounter().map(FunctionCounter::count)).hasValue(1.0);
-        assertThat(registry.find("tomcat.sessions.alive.max").tags(tags).gauge().map(Gauge::value).get()).isGreaterThan(1.0);
-=======
         assertThat(registry.find("tomcat.sessions.expired").tags(tags).functionCounter().map(FunctionCounter::count)).hasValue(1.0);
         assertThat(registry.find("tomcat.sessions.rejected").tags(tags).functionCounter().map(FunctionCounter::count)).hasValue(1.0);
         assertThat(registry.find("tomcat.sessions.created").tags(tags).functionCounter().map(FunctionCounter::count)).hasValue(3.0);
         assertThat(registry.find("tomcat.sessions.alive.max").tags(tags).gauge().map(Gauge::value)).isPresent()
             .hasValueSatisfying(val -> assertThat(val).isGreaterThan(1.0));
->>>>>>> bf068e46
     }
 
     @Test

--- conflicted
+++ resolved
@@ -48,13 +48,9 @@
                 percentile -> Tags.concat(id.getTags(), "phi", DoubleFormat.decimalOrNan(percentile.percentile())),
                 percentile -> percentile.value(timer.baseTimeUnit()),
                 bucket -> id.getName() + ".histogram",
-<<<<<<< HEAD
-                bucket -> Tags.concat(id.getTags(), "le", DoubleFormat.wholeOrDecimal(bucket.bucket(timer.baseTimeUnit()))));
-=======
                 // We look for Long.MAX_VALUE to ensure a sensible tag on our +Inf bucket
                 bucket -> Tags.concat(id.getTags(), "le", bucket.bucket() != Long.MAX_VALUE
-                        ? DoubleFormat.decimalOrWhole(bucket.bucket(timer.baseTimeUnit())) : "+Inf"));
->>>>>>> 58368d9e
+                        ? DoubleFormat.wholeOrDecimal(bucket.bucket(timer.baseTimeUnit())) : "+Inf"));
     }
 
     public static HistogramGauges registerWithCommonFormat(DistributionSummary summary, MeterRegistry registry) {
@@ -64,13 +60,9 @@
                 percentile -> Tags.concat(id.getTags(), "phi", DoubleFormat.decimalOrNan(percentile.percentile())),
                 ValueAtPercentile::value,
                 bucket -> id.getName() + ".histogram",
-<<<<<<< HEAD
-                bucket -> Tags.concat(id.getTags(), "le", DoubleFormat.wholeOrDecimal(bucket.bucket())));
-=======
                 // We look for Long.MAX_VALUE to ensure a sensible tag on our +Inf bucket
                 bucket -> Tags.concat(id.getTags(), "le", bucket.bucket() != Long.MAX_VALUE
-                        ? DoubleFormat.decimalOrWhole(bucket.bucket()) : "+Inf"));
->>>>>>> 58368d9e
+                        ? DoubleFormat.wholeOrDecimal(bucket.bucket()) : "+Inf"));
     }
 
     public static HistogramGauges register(HistogramSupport meter, MeterRegistry registry,

--- conflicted
+++ resolved
@@ -37,13 +37,8 @@
      * Register a set of gauges for percentiles and histogram buckets that follow a common format when
      * the monitoring system doesn't have an opinion about the structure of this data.
      *
-<<<<<<< HEAD
-     * @param timer    timer to register to the meter registry
-     * @param registry registry to register gauges
-=======
      * @param timer the timer from which to derive gauges
      * @param registry the registry to register the gauges
->>>>>>> ed13c802
      * @return registered {@code HistogramGauges}
      */
     public static HistogramGauges registerWithCommonFormat(Timer timer, MeterRegistry registry) {

--- conflicted
+++ resolved
@@ -174,7 +174,6 @@
     public Timer timer(Meter.Id id, Histogram.Builder<?> histogram, Quantiles quantiles) {
         return registerMeterIfNecessary(Timer.class, id, id2 -> {
             id2.setType(Meter.Type.Timer);
-            id2.setBaseUnit(getBaseTimeUnitStr());
             return newTimer(id2, histogram, quantiles);
         });
     }
@@ -368,17 +367,10 @@
             id.getBaseUnit(), id.getDescription());
 
         Meter m = meterMap.get(idWithCommonTags);
-<<<<<<< HEAD
 
         if (m == null) {
             m = builder.apply(idWithCommonTags);
 
-=======
-
-        if (m == null) {
-            m = builder.apply(idWithCommonTags);
-
->>>>>>> 9e24b2e2
             synchronized (meterMap) {
                 Meter m2 = meterMap.putIfAbsent(idWithCommonTags, m);
                 m = m2 == null ? m : m2;

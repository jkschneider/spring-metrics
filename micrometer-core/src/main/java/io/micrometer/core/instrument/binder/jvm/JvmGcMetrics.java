--- conflicted
+++ resolved
@@ -44,37 +44,6 @@
 import static java.util.Collections.emptyList;
 
 /**
-<<<<<<< HEAD
- * Generalization of which parts of the heap are considered "young" or "old" for multiple GC implementations
- */
-@NonNullApi
-enum GcGenerationAge {
-    OLD,
-    YOUNG,
-    UNKNOWN;
-
-    private static Map<String, GcGenerationAge> knownCollectors = new HashMap<String, GcGenerationAge>() {{
-        put("ConcurrentMarkSweep", OLD);
-        put("Copy", YOUNG);
-        put("G1 Old Generation", OLD);
-        put("G1 Young Generation", YOUNG);
-        put("MarkSweepCompact", OLD);
-        put("PS MarkSweep", OLD);
-        put("PS Scavenge", YOUNG);
-        put("ParNew", YOUNG);
-        put("scavenge", YOUNG);
-        put("global", OLD);
-    }};
-
-    static GcGenerationAge fromName(String name) {
-        GcGenerationAge t = knownCollectors.get(name);
-        return (t == null) ? UNKNOWN : t;
-    }
-}
-
-/**
-=======
->>>>>>> 5be53879
  * Record metrics that report a number of statistics related to garbage
  * collection emanating from the MXBean and also adds information about GC causes.
  *
@@ -264,6 +233,8 @@
             put("PS MarkSweep", OLD);
             put("PS Scavenge", YOUNG);
             put("ParNew", YOUNG);
+            put("scavenge", YOUNG);
+            put("global", OLD);
         }};
 
         static GcGenerationAge fromName(String name) {

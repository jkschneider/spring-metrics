--- conflicted
+++ resolved
@@ -45,14 +45,8 @@
 @NonNullApi
 @NonNullFields
 public class ExecutorServiceMetrics implements MeterBinder {
-<<<<<<< HEAD
+    private static final InternalLogger log = InternalLoggerFactory.getInstance(ExecutorServiceMetrics.class);
     private static final String DEFAULT_EXECUTOR_METRIC_PREFIX = "";
-=======
-
-    private static final InternalLogger log = InternalLoggerFactory.getInstance(ExecutorServiceMetrics.class);
-
-    static final String DEFAULT_EXECUTOR_METRIC_PREFIX = "";
->>>>>>> 1dd19e6b
     @Nullable
     private final ExecutorService executorService;
 

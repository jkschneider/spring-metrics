--- conflicted
+++ resolved
@@ -160,13 +160,8 @@
 
         Gauge.builder("executor.queued", tp, tpRef -> tpRef.getQueue().size())
                 .tags(tags)
-<<<<<<< HEAD
-                .description("The approximate number of threads that are queued for execution")
-                .baseUnit(BaseUnits.THREADS)
-=======
                 .description("The approximate number of tasks that are queued for execution")
-                .baseUnit("tasks")
->>>>>>> 141aa185
+                .baseUnit(BaseUnits.TASKS)
                 .register(registry);
 
         Gauge.builder("executor.pool.size", tp, ThreadPoolExecutor::getPoolSize)

/**
 * Copyright 2018 Pivotal Software, Inc.
 * <p>
 * Licensed under the Apache License, Version 2.0 (the "License");
 * you may not use this file except in compliance with the License.
 * You may obtain a copy of the License at
 * <p>
 * https://www.apache.org/licenses/LICENSE-2.0
 * <p>
 * Unless required by applicable law or agreed to in writing, software
 * distributed under the License is distributed on an "AS IS" BASIS,
 * WITHOUT WARRANTIES OR CONDITIONS OF ANY KIND, either express or implied.
 * See the License for the specific language governing permissions and
 * limitations under the License.
 */
package io.micrometer.core.instrument.logging;

import io.micrometer.core.annotation.Incubating;
import io.micrometer.core.instrument.Clock;
import io.micrometer.core.instrument.DistributionSummary;
import io.micrometer.core.instrument.Meter;
import io.micrometer.core.instrument.Timer;
import io.micrometer.core.instrument.binder.BaseUnits;
import io.micrometer.core.instrument.config.NamingConvention;
import io.micrometer.core.instrument.distribution.DistributionStatisticConfig;
import io.micrometer.core.instrument.distribution.HistogramSnapshot;
import io.micrometer.core.instrument.distribution.pause.PauseDetector;
import io.micrometer.core.instrument.step.StepDistributionSummary;
import io.micrometer.core.instrument.step.StepMeterRegistry;
import io.micrometer.core.instrument.step.StepTimer;
import io.micrometer.core.instrument.util.NamedThreadFactory;
import io.micrometer.core.instrument.util.TimeUtils;
import io.micrometer.core.lang.Nullable;
<<<<<<< HEAD
=======
import io.micrometer.core.util.internal.logging.InternalLogger;
import io.micrometer.core.util.internal.logging.InternalLoggerFactory;
>>>>>>> 59d34649

import java.time.Duration;
import java.util.concurrent.ThreadFactory;
import java.util.concurrent.TimeUnit;
import java.util.function.Consumer;
import java.util.function.Function;
import java.util.stream.StreamSupport;

import static io.micrometer.core.instrument.util.DoubleFormat.decimalOrNan;
import static java.util.stream.Collectors.joining;

/**
 * Logging {@link io.micrometer.core.instrument.MeterRegistry}.
 *
 * @author Jon Schneider
 * @since 1.1.0
 */
@Incubating(since = "1.1.0")
public class LoggingMeterRegistry extends StepMeterRegistry {
    private final static InternalLogger log = InternalLoggerFactory.getInstance(LoggingMeterRegistry.class);

    private final LoggingRegistryConfig config;
    private final Consumer<String> loggingSink;
    private final Function<Meter, String> meterIdPrinter;

    public LoggingMeterRegistry() {
        this(LoggingRegistryConfig.DEFAULT, Clock.SYSTEM);
    }

    public LoggingMeterRegistry(LoggingRegistryConfig config, Clock clock) {
<<<<<<< HEAD
        this(config, clock, new NamedThreadFactory("logging-metrics-publisher"), defaultLoggingSink(), null);
=======
        this(config, clock, new NamedThreadFactory("logging-metrics-publisher"), log::info, null);
>>>>>>> 59d34649
    }

    private LoggingMeterRegistry(LoggingRegistryConfig config, Clock clock, ThreadFactory threadFactory, Consumer<String> loggingSink, @Nullable Function<Meter, String> meterIdPrinter) {
        super(config, clock);
        this.config = config;
        this.loggingSink = loggingSink;
        this.meterIdPrinter = meterIdPrinter != null ? meterIdPrinter : defaultMeterIdPrinter();
        config().namingConvention(NamingConvention.dot);
        start(threadFactory);
    }

    private Function<Meter, String> defaultMeterIdPrinter() {
        return (meter) -> getConventionName(meter.getId()) + getConventionTags(meter.getId()).stream()
                .map(t -> t.getKey() + "=" + t.getValue())
                .collect(joining(",", "{", "}"));
    }

    private Function<Meter, String> defaultMeterIdPrinter() {
        return (meter) -> getConventionName(meter.getId()) + getConventionTags(meter.getId()).stream()
                .map(t -> t.getKey() + "=" + t.getValue())
                .collect(joining(",", "{", "}"));
    }

    @Override
    public void start(ThreadFactory threadFactory) {
        if (config.enabled()) {
            loggingSink.accept("publishing metrics to logs every " + TimeUtils.format(config.step()));
        }
        super.start(threadFactory);
    }

    @Override
    protected void publish() {
        if (config.enabled()) {
            getMeters().stream()
                    .sorted((m1, m2) -> {
                        int typeComp = m1.getId().getType().compareTo(m2.getId().getType());
                        if (typeComp == 0) {
                            return m1.getId().getName().compareTo(m2.getId().getName());
                        }
                        return typeComp;
                    })
                    .forEach(m -> {
                        Printer print = new Printer(m);
                        m.use(
                                gauge -> loggingSink.accept(print.id() + " value=" + print.value(gauge.value())),
                                counter -> {
                                    double count = counter.count();
                                    if (!config.logInactive() && count == 0) return;
                                    loggingSink.accept(print.id() + " throughput=" + print.rate(count));
                                },
                                timer -> {
                                    HistogramSnapshot snapshot = timer.takeSnapshot();
                                    long count = snapshot.count();
                                    if (!config.logInactive() && count == 0) return;
                                    loggingSink.accept(print.id() + " throughput=" + print.unitlessRate(count) +
                                            " mean=" + print.time(snapshot.mean(getBaseTimeUnit())) +
                                            " max=" + print.time(snapshot.max(getBaseTimeUnit())));
                                },
                                summary -> {
                                    HistogramSnapshot snapshot = summary.takeSnapshot();
                                    long count = snapshot.count();
                                    if (!config.logInactive() && count == 0) return;
                                    loggingSink.accept(print.id() + " throughput=" + print.unitlessRate(count) +
                                            " mean=" + print.value(snapshot.mean()) +
                                            " max=" + print.value(snapshot.max()));
                                },
                                longTaskTimer -> {
                                    int activeTasks = longTaskTimer.activeTasks();
                                    if (!config.logInactive() && activeTasks == 0) return;
                                    loggingSink.accept(print.id() +
                                            " active=" + print.value(activeTasks) +
                                            " duration=" + print.time(longTaskTimer.duration(getBaseTimeUnit())));
                                },
                                timeGauge -> {
                                    double value = timeGauge.value(getBaseTimeUnit());
                                    if (!config.logInactive() && value == 0) return;
                                    loggingSink.accept(print.id() + " value=" + print.time(value));
                                },
                                counter -> {
                                    double count = counter.count();
                                    if (!config.logInactive() && count == 0) return;
                                    loggingSink.accept(print.id() + " throughput=" + print.rate(count));
                                },
                                timer -> {
                                    double count = timer.count();
                                    if (!config.logInactive() && count == 0) return;
                                    loggingSink.accept(print.id() + " throughput=" + print.rate(count) +
                                            " mean=" + print.time(timer.mean(getBaseTimeUnit())));
                                },
                                meter -> loggingSink.accept(writeMeter(meter, print))
                        );
                    });
        }
    }

    String writeMeter(Meter meter, Printer print) {
        return StreamSupport.stream(meter.measure().spliterator(), false)
                .map(ms -> {
                    String msLine = ms.getStatistic().getTagValueRepresentation() + "=";
                    switch (ms.getStatistic()) {
                        case TOTAL:
                        case MAX:
                        case VALUE:
                            return msLine + print.value(ms.getValue());
                        case TOTAL_TIME:
                        case DURATION:
                            return msLine + print.time(ms.getValue());
                        case COUNT:
                            return "throughput=" + print.rate(ms.getValue());
                        default:
                            return msLine + decimalOrNan(ms.getValue());
                    }
                })
                .collect(joining(", ", print.id() + " ", ""));
    }

    @Override
    protected Timer newTimer(Meter.Id id, DistributionStatisticConfig distributionStatisticConfig, PauseDetector pauseDetector) {
        return new StepTimer(id, clock, distributionStatisticConfig, pauseDetector, getBaseTimeUnit(),
                this.config.step().toMillis(), false);
    }

    @Override
    protected DistributionSummary newDistributionSummary(Meter.Id id, DistributionStatisticConfig distributionStatisticConfig, double scale) {
        return new StepDistributionSummary(id, clock, distributionStatisticConfig, scale,
                config.step().toMillis(), false);
    }

    class Printer {
        private final Meter meter;

        Printer(Meter meter) {
            this.meter = meter;
        }

        String id() {
            return meterIdPrinter.apply(meter);
        }

        String time(double time) {
            return TimeUtils.format(Duration.ofNanos((long) TimeUtils.convert(time, getBaseTimeUnit(), TimeUnit.NANOSECONDS)));
        }

        String rate(double rate) {
            return humanReadableBaseUnit(rate / (double) config.step().getSeconds()) + "/s";
        }

        String unitlessRate(double rate) {
            return decimalOrNan(rate / (double) config.step().getSeconds()) + "/s";
        }

        String value(double value) {
            return humanReadableBaseUnit(value);
        }

        // see https://stackoverflow.com/a/3758880/510017
        String humanReadableByteCount(double bytes) {
            int unit = 1024;
            if (bytes < unit) return decimalOrNan(bytes) + " B";
            int exp = (int) (Math.log(bytes) / Math.log(unit));
            String pre = "KMGTPE".charAt(exp - 1) + "i";
            return decimalOrNan(bytes / Math.pow(unit, exp)) + " " + pre + "B";
        }

        String humanReadableBaseUnit(double value) {
            String baseUnit = meter.getId().getBaseUnit();
            if (BaseUnits.BYTES.equals(baseUnit)) {
                return humanReadableByteCount(value);
            }
            return decimalOrNan(value) + (baseUnit != null ? " " + baseUnit : "");
        }
    }

    @Override
    protected TimeUnit getBaseTimeUnit() {
        return TimeUnit.MILLISECONDS;
    }

    public static Builder builder(LoggingRegistryConfig config) {
        return new Builder(config);
    }

    public static class Builder {
        private final LoggingRegistryConfig config;

        private Clock clock = Clock.SYSTEM;
        private ThreadFactory threadFactory = new NamedThreadFactory("logging-metrics-publisher");
<<<<<<< HEAD
        private Consumer<String> loggingSink = defaultLoggingSink();
=======
        private Consumer<String> loggingSink = log::info;
>>>>>>> 59d34649
        @Nullable
        private Function<Meter, String> meterIdPrinter;

        Builder(LoggingRegistryConfig config) {
            this.config = config;
        }

        public Builder clock(Clock clock) {
            this.clock = clock;
            return this;
        }

        public Builder threadFactory(ThreadFactory threadFactory) {
            this.threadFactory = threadFactory;
            return this;
        }

        public Builder loggingSink(Consumer<String> loggingSink) {
            this.loggingSink = loggingSink;
            return this;
        }

        /**
         * Configure printer for meter IDs.
         *
         * @param meterIdPrinter printer to use for meter IDs
         * @return this builder instance
         * @since 1.2.0
         */
        public Builder meterIdPrinter(Function<Meter, String> meterIdPrinter) {
            this.meterIdPrinter = meterIdPrinter;
            return this;
        }

        public LoggingMeterRegistry build() {
            return new LoggingMeterRegistry(config, clock, threadFactory, loggingSink, meterIdPrinter);
        }
    }
}<|MERGE_RESOLUTION|>--- conflicted
+++ resolved
@@ -31,11 +31,8 @@
 import io.micrometer.core.instrument.util.NamedThreadFactory;
 import io.micrometer.core.instrument.util.TimeUtils;
 import io.micrometer.core.lang.Nullable;
-<<<<<<< HEAD
-=======
 import io.micrometer.core.util.internal.logging.InternalLogger;
 import io.micrometer.core.util.internal.logging.InternalLoggerFactory;
->>>>>>> 59d34649
 
 import java.time.Duration;
 import java.util.concurrent.ThreadFactory;
@@ -66,11 +63,7 @@
     }
 
     public LoggingMeterRegistry(LoggingRegistryConfig config, Clock clock) {
-<<<<<<< HEAD
-        this(config, clock, new NamedThreadFactory("logging-metrics-publisher"), defaultLoggingSink(), null);
-=======
         this(config, clock, new NamedThreadFactory("logging-metrics-publisher"), log::info, null);
->>>>>>> 59d34649
     }
 
     private LoggingMeterRegistry(LoggingRegistryConfig config, Clock clock, ThreadFactory threadFactory, Consumer<String> loggingSink, @Nullable Function<Meter, String> meterIdPrinter) {
@@ -80,12 +73,6 @@
         this.meterIdPrinter = meterIdPrinter != null ? meterIdPrinter : defaultMeterIdPrinter();
         config().namingConvention(NamingConvention.dot);
         start(threadFactory);
-    }
-
-    private Function<Meter, String> defaultMeterIdPrinter() {
-        return (meter) -> getConventionName(meter.getId()) + getConventionTags(meter.getId()).stream()
-                .map(t -> t.getKey() + "=" + t.getValue())
-                .collect(joining(",", "{", "}"));
     }
 
     private Function<Meter, String> defaultMeterIdPrinter() {
@@ -259,11 +246,7 @@
 
         private Clock clock = Clock.SYSTEM;
         private ThreadFactory threadFactory = new NamedThreadFactory("logging-metrics-publisher");
-<<<<<<< HEAD
-        private Consumer<String> loggingSink = defaultLoggingSink();
-=======
         private Consumer<String> loggingSink = log::info;
->>>>>>> 59d34649
         @Nullable
         private Function<Meter, String> meterIdPrinter;
 

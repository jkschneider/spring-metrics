--- conflicted
+++ resolved
@@ -97,7 +97,10 @@
     testImplementation 'org.testcontainers:testcontainers'
     testImplementation 'org.testcontainers:junit-jupiter'
     testImplementation 'org.testcontainers:kafka'
-<<<<<<< HEAD
+
+    // Postgres Binder IT dependencies
+    testImplementation 'org.testcontainers:postgresql'
+    testImplementation 'org.postgresql:postgresql'
 }
 
 task shenandoahTest(type: Test) {
@@ -142,10 +145,4 @@
     }
 
     jvmArgs '-Xgc:concurrentScavenge'
-=======
-
-    // Postgres Binder IT dependencies
-    testImplementation 'org.testcontainers:postgresql'
-    testImplementation 'org.postgresql:postgresql'
->>>>>>> 42ec92dd
 }
--- conflicted
+++ resolved
@@ -9,11 +9,7 @@
         force = true
     }
 
-<<<<<<< HEAD
-    ['atlas', 'prometheus', 'datadog', 'elastic', 'ganglia', 'graphite', 'jmx', 'influx', 'statsd', 'new-relic', 'cloudwatch', 'signalfx', 'wavefront', 'dynatrace', 'kairos'].each { sys ->
-=======
-    ['atlas', 'prometheus', 'datadog', 'ganglia', 'elastic','graphite', 'jmx', 'influx', 'statsd', 'new-relic', 'cloudwatch', 'signalfx', 'wavefront', 'dynatrace', 'azure-monitor'].each { sys ->
->>>>>>> b0b16a3d
+    ['atlas', 'prometheus', 'datadog', 'ganglia', 'elastic','graphite', 'jmx', 'influx', 'statsd', 'new-relic', 'cloudwatch', 'signalfx', 'wavefront', 'dynatrace', 'azure-monitor', 'kairos'].each { sys ->
         compile project(":micrometer-registry-$sys")
     }
 

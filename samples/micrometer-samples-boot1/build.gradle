--- conflicted
+++ resolved
@@ -16,11 +16,7 @@
 dependencies {
     compile project(':micrometer-spring-legacy')
 
-<<<<<<< HEAD
-    ['appoptics', 'atlas', 'prometheus', 'datadog', 'elastic', 'ganglia', 'graphite', 'jmx', 'influx', 'statsd', 'new-relic', 'cloudwatch', 'signalfx', 'wavefront'].each { sys ->
-=======
-    ['atlas', 'azure-monitor', 'prometheus', 'datadog', 'elastic', 'ganglia', 'graphite', 'jmx', 'influx', 'statsd', 'new-relic', 'cloudwatch', 'signalfx', 'wavefront'].each { sys ->
->>>>>>> 1271ac33
+    ['appoptics', 'atlas', 'azure-monitor', 'prometheus', 'datadog', 'elastic', 'ganglia', 'graphite', 'jmx', 'influx', 'statsd', 'new-relic', 'cloudwatch', 'signalfx', 'wavefront'].each { sys ->
         compile project(":micrometer-registry-$sys")
     }
 

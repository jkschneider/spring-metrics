--- conflicted
+++ resolved
@@ -192,11 +192,7 @@
 
     @SuppressWarnings("ConstantConditions")
     private String getTemplateBody() {
-<<<<<<< HEAD
-        return majorVersion == null ||  majorVersion < 7 ? TEMPLATE_BODY_BEFORE_VERSION_7 : TEMPLATE_BODY_AFTER_VERSION_7;
-=======
-        return majorVersion < 7 ? TEMPLATE_BODY_BEFORE_VERSION_7.apply(config.index()) : TEMPLATE_BODY_AFTER_VERSION_7.apply(config.index());
->>>>>>> 49d9201f
+        return majorVersion == null || majorVersion < 7 ? TEMPLATE_BODY_BEFORE_VERSION_7.apply(config.index()) : TEMPLATE_BODY_AFTER_VERSION_7.apply(config.index());
     }
 
     @Override
